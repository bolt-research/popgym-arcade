from typing import Any, Dict, Optional, Tuple, Union

import chex
from chex import dataclass
import jax
from jax import lax
import jax.numpy as jnp
import functools
from gymnax.environments import environment, spaces
from popgym_arcade.environments.draw_utils import (
                                            draw_rectangle,
                                            draw_number,
                                            draw_str,
                                            draw_grid,
                                            draw_sub_canvas)

@dataclass(frozen=True)
class EnvState(environment.EnvState):
    matrix_state: chex.Array
    color_indexes: chex.Array
    x: int
    xp: int
    over: int
    time: int
    score: int

@dataclass(frozen=True)
class EnvParams(environment.EnvParams):
    pass


class Skittles(environment.Environment[EnvState, EnvParams]):
    """
    Jax compilable environment for the Swimming Dragon.
    
    ### Description
    In Swimming Dragon, the agent is tasked with avoiding enemies that fall from the top of the screen.
    The agent can move left or right to dodge the enemies. The goal is to survive as long as possible without being hit by an enemy.
    There are three difficulties: easy, medium, and hard. Each difficulty has a different grid size and maximum steps in an episode.
    Easy: 8x8 grid, agent's goal is to survive 200 steps, have 1 enemy in each row
    Medium: 10x10 grid, agent's goal is to survive 400 steps, have 2 enemies in each row
    Hard: 12x12 grid, agent's goal is to survive 600 steps, have 2 enemies in each row
    The episode ends when the agent is hit by an enemy or the maximum number of steps is reached.

    ### Board Elements
    - 0: Empty
    - 1: Enemy
    The player can only move within the last row of the matrix, and their position is indicated by the column index.

    ### Action Space
    | Action | Description                         |
    |--------|-------------------------------------|
    | 0      | Up (No-op)                          |
    | 1      | Down (No-op)                        |
    | 2      | Left                                |
    | 3      | Right                               |
    | 4      | Fire (No-op)                        |
    
    ### Observation Space
    OBS_SIZE can be either 128 or 256. The observation is a rendered image of the state with shape (OBS_SIZE, OBS_SIZE, 3).
    The image contains:
        - The current action position (only move on the last row of the matrix), with white color.
        - The enemies falling down from the top of the screen, with rainbow colors.
        - The grid lines, with white color.
        - The score, with green color.
        - The environment name, with yellow color.

    ### Reward
    - Reward Scale: 1.0 / max_steps_in_episode

    ### Termination & Truncation
    The episode ends when the agent is hit by an enemy or 
     the maximum number of steps is reached.

    ### Args
    - max_steps_in_episode: Maximum number of steps in an episode.
    - grid_size: Size of the grid (number of rows and columns).
    - obs_size: Size of the observation space, choose between 128 and 256.
    - partial_obs: Whether to use partial observation or not.
    - enemy_num: Number of enemies in the difficulty level.
    - enemy_spawn_width: Number of columns at the top row where enemies can spawn (<= grid_size). Smaller makes a narrow lane.
    - enemy_spawn_offset: Left offset (column index) of the spawn region.

    """

    render_256x = {
        # parameters for rendering (256, 256, 3) canvas
        "size": 256,
        "clr": jnp.array([0.0, 0.0, 0.0]),
        "sub_size": {
            8: 186,
            10: 192,
            12: 182,
        },
        # parameters for rendering sub canvas
        "sub_clr": jnp.array([0.0, 0.0, 0.0]),
        
        # parameters for current action position
        "action_clr": jnp.array([1.0, 1.0, 1.0]),
        
        # parameters for rendering enemy
        # "enemy_clr": jnp.array([0.29, 0.84, 0.97]),
        # rainbow color
        "red": jnp.array([1.0, 0.0, 0.0]),
        "orange": jnp.array([1.0, 0.5, 0.0]),
        "yellow": jnp.array([1.0, 1.0, 0.0]),
        "green": jnp.array([0.0, 1.0, 0.0]),
        "blue": jnp.array([0.0, 0.0, 1.0]),
        "indigo": jnp.array([0.29, 0.84, 0.97]),
        "violet": jnp.array([0.49, 0.0, 0.92]),

        # parameters for rendering grids
        "grid_px": 2,
        "grid_clr": jnp.array([1.0, 1.0, 1.0]),

        # parameters for rendering score
        "sc_t_l": (86, 2),
        "sc_b_r": (171, 30),
        "sc_clr": jnp.array([0.0, 1.0, 0.5]),
        
        # parameters for rendering env name
        "env_t_l": (0, 231),
        "env_b_r": (256, 256),
        "env_clr": jnp.array([1.0, 0.96, 0.0]),
    }

    render_128x = {
        # parameters for rendering (128, 128, 3) canvas
        "size": 128,
        "clr": jnp.array([0.0, 0.0, 0.0]),
        "sub_size": {
            8: 90,
            10: 92,
            12: 98,
        },
        # parameters for rendering sub canvas
        "sub_clr": jnp.array([0.0, 0.0, 0.0]),
        
        # parameters for current action position
        "action_clr": jnp.array([1.0, 1.0, 1.0]),
        
        # parameters for rendering enemy
        # "enemy_clr": jnp.array([0.29, 0.84, 0.97]),
        # rainbow color
        "red": jnp.array([1.0, 0.0, 0.0]),
        "orange": jnp.array([1.0, 0.5, 0.0]),
        "yellow": jnp.array([1.0, 1.0, 0.0]),
        "green": jnp.array([0.0, 1.0, 0.0]),
        "blue": jnp.array([0.0, 0.0, 1.0]),
        "indigo": jnp.array([0.29, 0.84, 0.97]),
        "violet": jnp.array([0.49, 0.0, 0.92]),

        # parameters for rendering grids
        "grid_px": 2,
        "grid_clr": jnp.array([1.0, 1.0, 1.0]),

        # parameters for rendering score
        "sc_t_l": (43, 1),
        "sc_b_r": (85, 15),
        "sc_clr": jnp.array([0.0, 1.0, 0.5]),
        
        # parameters for rendering env name
        "env_t_l": (0, 115),
        "env_b_r": (128, 128),
        "env_clr": jnp.array([1.0, 0.96, 0.0]),
    }
    render_mode = {
        256: render_256x,
        128: render_128x,
    }

    def __init__(
            self, 
            max_steps_in_episode: int, 
            grid_size: int,
            obs_size: int = 128,
            partial_obs = False,
            enemy_num: int = 2,
            p: float = 0.5,
            enemy_spawn_width: Optional[int] = None,
            enemy_spawn_offset: int = 0,
            ):
        super().__init__()
        self.obs_size = obs_size
        self.max_steps_in_episode = max_steps_in_episode
        self.reward_scale = (1.0 / max_steps_in_episode)
        self.grid_size = grid_size
        self.partial_obs = partial_obs

        enemy_spawn_offset = int(max(0, min(enemy_spawn_offset, grid_size - 1)))
        enemy_spawn_width = int(max(1, min(enemy_spawn_width, grid_size - enemy_spawn_offset)))
        self.enemy_spawn_width = enemy_spawn_width
        self.enemy_spawn_offset = enemy_spawn_offset

        self.enemy_num = int(min(enemy_num, self.enemy_spawn_width))
        self.p = p


    @property
    def default_params(self) -> EnvParams:
        return EnvParams()

    def step_env(
        self,
        key: chex.PRNGKey,
        state: EnvState,
        action: int,
        params: EnvParams,
    ) -> Tuple[chex.Array, EnvState, jnp.ndarray, jnp.ndarray, Dict[Any, Any]]:
        """Perform a step in the environment."""
        key, newkey = jax.random.split(key)
        xp = state.xp
        over = state.over
        x = state.x
        min_x = jnp.int32(self.enemy_spawn_offset)
        max_x = jnp.int32(self.enemy_spawn_offset + self.enemy_spawn_width - 1)
        x = jnp.clip(jnp.where(action == 2, x - 1, x), min_x, max_x)
        x = jnp.clip(jnp.where(action == 3, x + 1, x), min_x, max_x)

        matrix_state = state.matrix_state
        xp = matrix_state[self.grid_size - 1, x]
        over = xp

        matrix_state = matrix_state.at[1:self.grid_size, :].set(
            matrix_state[0:self.grid_size - 1, :]
        )

        newkey, enemy_key = jax.random.split(newkey)
        enemy_new = self.random_enemy(enemy_key)
        enemy_new = jnp.squeeze(enemy_new)

        matrix_state = matrix_state.at[0, :].set(enemy_new)
        xp = matrix_state[self.grid_size - 1, x]

        new_color_idx = (state.color_indexes[0] + 1) % 7

        new_color_indexes = jnp.roll(state.color_indexes, shift=1)
        new_color_indexes = new_color_indexes.at[0].set(new_color_idx)
        state = EnvState(
            matrix_state=matrix_state,
            x=x,
            xp=matrix_state[self.grid_size - 1, x],
            over=over,
            time=state.time + 1,
            score=state.score + 1,
            color_indexes=new_color_indexes,
        )

        done = self.is_terminal(state, params)

        return (
            lax.stop_gradient(self.get_obs(state)),
            lax.stop_gradient(state),
            jnp.array(self.reward_scale),
            done,
            {"discount": self.discount(state, params)},
        )

    def reset_env(
        self, key: chex.PRNGKey, params: EnvParams
    ) -> Tuple[chex.Array, EnvState]:
        """Reset the environment to an initial state."""
        key, subkey1 = jax.random.split(key)
        matrix_state = jnp.zeros((self.grid_size, self.grid_size), dtype=jnp.int32)
        x = jax.random.randint(
            subkey1,
            shape=(),
            minval=self.enemy_spawn_offset,
            maxval=self.enemy_spawn_offset + self.enemy_spawn_width,
        ).astype(jnp.int32)

        state = EnvState(
            matrix_state = matrix_state,
            color_indexes=jnp.zeros(self.grid_size).at[0].set(0),
            x = x,
            xp = matrix_state[self.grid_size-1, x],
            time = 0,
            score = 0,
            over = 0,
        )
        return self.get_obs(state), state

    def random_enemy(self, key) -> jnp.ndarray:
        """Generate a random enemy row."""
        key, subkey2 = jax.random.split(key)
        enemy_row = jnp.zeros(self.grid_size, dtype=jnp.int32)
        spawn_cols = jnp.arange(
            self.enemy_spawn_offset, self.enemy_spawn_offset + self.enemy_spawn_width
        )
        indices = jax.random.choice(
            subkey2, spawn_cols, shape=(self.enemy_num,), replace=False
        )
        enemy_row = enemy_row.at[indices].set(1)
        enemy_row = enemy_row.reshape(1, -1)
        return enemy_row

    def get_obs(self, state: EnvState, params=None, key=None) -> chex.Array:
        return self.render(state)
        # return state.matrix_state

    def is_terminal(self, state: EnvState, params: EnvParams) -> jnp.ndarray:
        """Check if the episode is done."""
        done_crash = state.xp + state.over
        done_steps = state.time >= self.max_steps_in_episode
        done = jnp.logical_or(done_crash, done_steps)
        return done

    @functools.partial(jax.jit, static_argnums=(0,))
    def render(self, state: EnvState) -> chex.Array:
        """Render the current state of the environment."""
        rng = jax.random.PRNGKey(state.time)
        render_config = self.render_mode[self.obs_size]
        board_size = self.grid_size

        grid_px = render_config["grid_px"]
        sub_size = render_config["sub_size"][board_size]
        square_size = (sub_size - (board_size + 1) * grid_px) // board_size

        # Generate grid coordinates using meshgrid
        x_coords, y_coords = jnp.arange(board_size), jnp.arange(board_size)
        xx, yy = jnp.meshgrid(x_coords, y_coords, indexing="ij")
        # top_left_x = grid_px + xx * (square_size + grid_px)
        # top_left_y = grid_px + yy * (square_size + grid_px)
        top_left_x = grid_px + yy * (square_size + grid_px)
        top_left_y = grid_px + xx * (square_size + grid_px)
        all_top_left = jnp.stack([top_left_x, top_left_y], axis=-1)
        all_bottom_right = all_top_left + square_size

        # Initialize canvases
        canvas = jnp.full(
            (render_config["size"],) * 2 + (3,), render_config["clr"]
        )
        sub_canvas = jnp.full(
            (sub_size, sub_size, 3), render_config["sub_clr"]
        )

        action_x, action_y = board_size - 1, state.x

        # Precompute board values
        board_flat = state.matrix_state.flatten()

        # Define cell rendering function
        def render_cell(pos, canvas):
            x = pos // board_size
            y = pos % board_size
            tl = all_top_left[x, y]
            br = all_bottom_right[x, y]
            cell_val = board_flat[pos]

            # Rainbow color list
            rainbow_colors = jnp.array(
                [
                    render_config["red"],
                    render_config["orange"],
                    render_config["yellow"],
                    render_config["green"],
                    render_config["blue"],
                    render_config["indigo"],
                    render_config["violet"],
                ]
            )
            color_idx = jnp.int32(state.color_indexes[x])
            enemy_color = rainbow_colors[color_idx % len(rainbow_colors)]
            # Draw enemy block if cell_val is 1
            canvas = lax.cond(
                cell_val == 1,
                lambda: draw_rectangle(tl, br, enemy_color, canvas),
                lambda: canvas,
            )

            return canvas

        def _render_partial(sub_canvas, rng):
            pos = action_x * board_size + action_y
            sub_canvas = render_cell(pos, sub_canvas)

            cell_indices = jnp.arange(board_size * board_size)

            rng, rng_mask = jax.random.split(rng, 2)
            mask = jax.random.bernoulli(rng_mask, p=self.p, shape=(board_size * board_size,))

            # agent always True
            mask = mask.at[pos].set(True)

            def render_masked(idx, canvas):
                return lax.cond(
                    mask[idx],
                    lambda: render_cell(cell_indices[idx], canvas),
                    lambda: canvas,
                )

            sub_canvas = jax.lax.fori_loop(
                0,
                board_size * board_size,
                lambda i, c: render_masked(i, c),
                sub_canvas,
            )
            return sub_canvas

        def _render_full(sub_canvas):
            cell_indices = jnp.arange(board_size**2)
            updated = jax.vmap(render_cell, in_axes=(0, None))(cell_indices, sub_canvas)
            return jnp.max(updated, axis=0)

        sub_canvas = lax.cond(
            state.time == 0,
            lambda: _render_full(sub_canvas),
            lambda: lax.cond(
                self.partial_obs,
                lambda: _render_partial(sub_canvas, rng),
                lambda: _render_full(sub_canvas),
            ),
        )

        action_tl = all_top_left[action_x, action_y]
        action_br = all_bottom_right[action_x, action_y]
        sub_canvas = draw_rectangle(
            action_tl, action_br, render_config["action_clr"], sub_canvas
        )

        # sub_canvas = draw_grid(
        #     square_size, grid_px, render_config["grid_clr"], sub_canvas
        # )

        canvas = draw_number(
            render_config["sc_t_l"],
            render_config["sc_b_r"],
            render_config["sc_clr"],
            canvas,
            state.score,
        )

        canvas = draw_str(
            render_config["env_t_l"],
            render_config["env_b_r"],
            render_config["env_clr"],
            canvas,
            self.name,
        )

        return draw_sub_canvas(sub_canvas, canvas)

    @property
    def name(self) -> str:
        return "Skittles"

    def action_space(self, params: Optional[EnvParams] = None) -> spaces.Discrete:
        """Action space of the environment."""
        return spaces.Discrete(5)

    def observation_space(self, params: EnvParams) -> spaces.Box:
        """Observation space of the environment."""
        return spaces.Box(0, 255, (self.obs_size, self.obs_size, 3), dtype=jnp.uint8)


class SkittlesEasy(Skittles):
    def __init__(self, **kwargs):
<<<<<<< HEAD
        super().__init__(max_steps_in_episode=200, grid_size=12, enemy_num=1, **kwargs)
=======
        super().__init__(
            max_steps_in_episode=100,
            grid_size=10,
            p=0.5,
            enemy_num=1,
            enemy_spawn_width=8,
            enemy_spawn_offset=1,
            **kwargs,
        )
>>>>>>> 2c181e41


class SkittlesMedium(Skittles):
    def __init__(self, **kwargs):
<<<<<<< HEAD
        super().__init__(max_steps_in_episode=400, grid_size=10, enemy_num=1, **kwargs)
=======
        super().__init__(
            max_steps_in_episode=100,
            grid_size=10,
            p=0.5,
            enemy_num=1,
            enemy_spawn_width=7,
            enemy_spawn_offset=2,
            **kwargs,
        )
>>>>>>> 2c181e41


class SkittlesHard(Skittles):
    def __init__(self, **kwargs):
<<<<<<< HEAD
        super().__init__(max_steps_in_episode=600, grid_size=8, enemy_num=1, **kwargs)
=======
        super().__init__(
            max_steps_in_episode=100,
            grid_size=10,
            p=0.5,
            enemy_num=1,
            enemy_spawn_width=6,
            enemy_spawn_offset=2,
            **kwargs,
        )
>>>>>>> 2c181e41
<|MERGE_RESOLUTION|>--- conflicted
+++ resolved
@@ -83,86 +83,65 @@
 
     """
 
+    render_common = {
+        "clr": jnp.array([0, 0, 0], dtype=jnp.uint8),
+        # parameters for rendering sub canvas
+        "sub_clr": jnp.array([0, 0, 0], dtype=jnp.uint8),
+        # parameters for current action position
+        "action_clr": jnp.array([255, 255, 255], dtype=jnp.uint8),
+        # parameters for rendering enemy
+        # rainbow color
+        "red": jnp.array([255, 0, 0], dtype=jnp.uint8),
+        "orange": jnp.array([255, 127, 0], dtype=jnp.uint8),
+        "yellow": jnp.array([255, 255, 0], dtype=jnp.uint8),
+        "green": jnp.array([0, 255, 0], dtype=jnp.uint8),
+        "blue": jnp.array([0, 0, 255], dtype=jnp.uint8),
+        "indigo": jnp.array([74, 214, 247], dtype=jnp.uint8),
+        "violet": jnp.array([125, 0, 237], dtype=jnp.uint8),
+        # parameters for rendering grids
+        "grid_clr": jnp.array([255, 255, 255], dtype=jnp.uint8),
+        # parameters for rendering score
+        "sc_clr": jnp.array([0, 255, 128], dtype=jnp.uint8),
+        # parameters for rendering env name
+        "env_clr": jnp.array([255, 245, 0], dtype=jnp.uint8),
+    }
+
     render_256x = {
+        **render_common,
         # parameters for rendering (256, 256, 3) canvas
         "size": 256,
-        "clr": jnp.array([0.0, 0.0, 0.0]),
         "sub_size": {
             8: 186,
             10: 192,
             12: 182,
         },
-        # parameters for rendering sub canvas
-        "sub_clr": jnp.array([0.0, 0.0, 0.0]),
-        
-        # parameters for current action position
-        "action_clr": jnp.array([1.0, 1.0, 1.0]),
-        
-        # parameters for rendering enemy
-        # "enemy_clr": jnp.array([0.29, 0.84, 0.97]),
-        # rainbow color
-        "red": jnp.array([1.0, 0.0, 0.0]),
-        "orange": jnp.array([1.0, 0.5, 0.0]),
-        "yellow": jnp.array([1.0, 1.0, 0.0]),
-        "green": jnp.array([0.0, 1.0, 0.0]),
-        "blue": jnp.array([0.0, 0.0, 1.0]),
-        "indigo": jnp.array([0.29, 0.84, 0.97]),
-        "violet": jnp.array([0.49, 0.0, 0.92]),
-
         # parameters for rendering grids
         "grid_px": 2,
-        "grid_clr": jnp.array([1.0, 1.0, 1.0]),
-
         # parameters for rendering score
         "sc_t_l": (86, 2),
         "sc_b_r": (171, 30),
-        "sc_clr": jnp.array([0.0, 1.0, 0.5]),
-        
         # parameters for rendering env name
         "env_t_l": (0, 231),
         "env_b_r": (256, 256),
-        "env_clr": jnp.array([1.0, 0.96, 0.0]),
     }
 
     render_128x = {
+        **render_common,
         # parameters for rendering (128, 128, 3) canvas
         "size": 128,
-        "clr": jnp.array([0.0, 0.0, 0.0]),
         "sub_size": {
             8: 90,
             10: 92,
             12: 98,
         },
-        # parameters for rendering sub canvas
-        "sub_clr": jnp.array([0.0, 0.0, 0.0]),
-        
-        # parameters for current action position
-        "action_clr": jnp.array([1.0, 1.0, 1.0]),
-        
-        # parameters for rendering enemy
-        # "enemy_clr": jnp.array([0.29, 0.84, 0.97]),
-        # rainbow color
-        "red": jnp.array([1.0, 0.0, 0.0]),
-        "orange": jnp.array([1.0, 0.5, 0.0]),
-        "yellow": jnp.array([1.0, 1.0, 0.0]),
-        "green": jnp.array([0.0, 1.0, 0.0]),
-        "blue": jnp.array([0.0, 0.0, 1.0]),
-        "indigo": jnp.array([0.29, 0.84, 0.97]),
-        "violet": jnp.array([0.49, 0.0, 0.92]),
-
         # parameters for rendering grids
         "grid_px": 2,
-        "grid_clr": jnp.array([1.0, 1.0, 1.0]),
-
         # parameters for rendering score
         "sc_t_l": (43, 1),
         "sc_b_r": (85, 15),
-        "sc_clr": jnp.array([0.0, 1.0, 0.5]),
-        
         # parameters for rendering env name
         "env_t_l": (0, 115),
         "env_b_r": (128, 128),
-        "env_clr": jnp.array([1.0, 0.96, 0.0]),
     }
     render_mode = {
         256: render_256x,
@@ -319,8 +298,6 @@
         # Generate grid coordinates using meshgrid
         x_coords, y_coords = jnp.arange(board_size), jnp.arange(board_size)
         xx, yy = jnp.meshgrid(x_coords, y_coords, indexing="ij")
-        # top_left_x = grid_px + xx * (square_size + grid_px)
-        # top_left_y = grid_px + yy * (square_size + grid_px)
         top_left_x = grid_px + yy * (square_size + grid_px)
         top_left_y = grid_px + xx * (square_size + grid_px)
         all_top_left = jnp.stack([top_left_x, top_left_y], axis=-1)
@@ -418,10 +395,6 @@
             action_tl, action_br, render_config["action_clr"], sub_canvas
         )
 
-        # sub_canvas = draw_grid(
-        #     square_size, grid_px, render_config["grid_clr"], sub_canvas
-        # )
-
         canvas = draw_number(
             render_config["sc_t_l"],
             render_config["sc_b_r"],
@@ -455,9 +428,6 @@
 
 class SkittlesEasy(Skittles):
     def __init__(self, **kwargs):
-<<<<<<< HEAD
-        super().__init__(max_steps_in_episode=200, grid_size=12, enemy_num=1, **kwargs)
-=======
         super().__init__(
             max_steps_in_episode=100,
             grid_size=10,
@@ -467,14 +437,10 @@
             enemy_spawn_offset=1,
             **kwargs,
         )
->>>>>>> 2c181e41
 
 
 class SkittlesMedium(Skittles):
     def __init__(self, **kwargs):
-<<<<<<< HEAD
-        super().__init__(max_steps_in_episode=400, grid_size=10, enemy_num=1, **kwargs)
-=======
         super().__init__(
             max_steps_in_episode=100,
             grid_size=10,
@@ -484,14 +450,10 @@
             enemy_spawn_offset=2,
             **kwargs,
         )
->>>>>>> 2c181e41
 
 
 class SkittlesHard(Skittles):
     def __init__(self, **kwargs):
-<<<<<<< HEAD
-        super().__init__(max_steps_in_episode=600, grid_size=8, enemy_num=1, **kwargs)
-=======
         super().__init__(
             max_steps_in_episode=100,
             grid_size=10,
@@ -500,5 +462,4 @@
             enemy_spawn_width=6,
             enemy_spawn_offset=2,
             **kwargs,
-        )
->>>>>>> 2c181e41
+        )